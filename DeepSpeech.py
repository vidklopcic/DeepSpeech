#!/usr/bin/env python
# -*- coding: utf-8 -*-
from __future__ import absolute_import, division, print_function

import os
import sys

log_level_index = sys.argv.index('--log_level') + 1 if '--log_level' in sys.argv else 0
os.environ['TF_CPP_MIN_LOG_LEVEL'] = sys.argv[log_level_index] if log_level_index > 0 and log_level_index < len(sys.argv) else '3'

import evaluate
import numpy as np
import progressbar
import shutil
import tensorflow as tf
import traceback

from ds_ctcdecoder import ctc_beam_search_decoder, Scorer
from six.moves import zip, range
from tensorflow.python.tools import freeze_graph
from util.audio import audiofile_to_input_vector
from util.config import Config, initialize_globals
from util.coordinator import TrainingCoordinator
from util.feeding import DataSet, ModelFeeder
from util.flags import create_flags, FLAGS
from util.logging import log_info, log_error, log_debug, log_warn
from util.preprocess import preprocess
from util.text import Alphabet

#TODO: remove once fully switched to 1.13
try:
    import tensorflow.lite as lite # 1.13
except ImportError:
    import tensorflow.contrib.lite as lite # 1.12


# Graph Creation
# ==============

def variable_on_worker_level(name, shape, initializer):
    r'''
    Next we concern ourselves with graph creation.
    However, before we do so we must introduce a utility function ``variable_on_worker_level()``
    used to create a variable in CPU memory.
    '''
    # Use the /cpu:0 device on worker_device for scoped operations
    if len(FLAGS.ps_hosts) == 0:
        device = Config.worker_device
    else:
        device = tf.train.replica_device_setter(worker_device=Config.worker_device, cluster=Config.cluster)

    with tf.device(device):
        # Create or get apropos variable
        var = tf.get_variable(name=name, shape=shape, initializer=initializer)
    return var


def BiRNN(batch_x, seq_length, dropout, reuse=False, batch_size=None, n_steps=-1, previous_state=None, tflite=False):
    r'''
    That done, we will define the learned variables, the weights and biases,
    within the method ``BiRNN()`` which also constructs the neural network.
    The variables named ``hn``, where ``n`` is an integer, hold the learned weight variables.
    The variables named ``bn``, where ``n`` is an integer, hold the learned bias variables.
    In particular, the first variable ``h1`` holds the learned weight matrix that
    converts an input vector of dimension ``n_input + 2*n_input*n_context``
    to a vector of dimension ``n_hidden_1``.
    Similarly, the second variable ``h2`` holds the weight matrix converting
    an input vector of dimension ``n_hidden_1`` to one of dimension ``n_hidden_2``.
    The variables ``h3``, ``h5``, and ``h6`` are similar.
    Likewise, the biases, ``b1``, ``b2``..., hold the biases for the various layers.
    '''
    layers = {}

    # Input shape: [batch_size, n_steps, n_input + 2*n_input*n_context]
    if not batch_size:
        batch_size = tf.shape(batch_x)[0]

    # Reshaping `batch_x` to a tensor with shape `[n_steps*batch_size, n_input + 2*n_input*n_context]`.
    # This is done to prepare the batch for input into the first layer which expects a tensor of rank `2`.

    # Permute n_steps and batch_size
    batch_x = tf.transpose(batch_x, [1, 0, 2, 3])
    # Reshape to prepare input for first layer
    batch_x = tf.reshape(batch_x, [-1, Config.n_input + 2*Config.n_input*Config.n_context]) # (n_steps*batch_size, n_input + 2*n_input*n_context)
    layers['input_reshaped'] = batch_x

    # The next three blocks will pass `batch_x` through three hidden layers with
    # clipped RELU activation and dropout.

    # 1st layer
    b1 = variable_on_worker_level('b1', [Config.n_hidden_1], tf.zeros_initializer())
    h1 = variable_on_worker_level('h1', [Config.n_input + 2*Config.n_input*Config.n_context, Config.n_hidden_1], tf.contrib.layers.xavier_initializer())
    layer_1 = tf.minimum(tf.nn.relu(tf.add(tf.matmul(batch_x, h1), b1)), FLAGS.relu_clip)
    layer_1 = tf.nn.dropout(layer_1, (1.0 - dropout[0]))
    layers['layer_1'] = layer_1

    # 2nd layer
    b2 = variable_on_worker_level('b2', [Config.n_hidden_2], tf.zeros_initializer())
    h2 = variable_on_worker_level('h2', [Config.n_hidden_1, Config.n_hidden_2], tf.contrib.layers.xavier_initializer())
    layer_2 = tf.minimum(tf.nn.relu(tf.add(tf.matmul(layer_1, h2), b2)), FLAGS.relu_clip)
    layer_2 = tf.nn.dropout(layer_2, (1.0 - dropout[1]))
    layers['layer_2'] = layer_2

    # 3rd layer
    b3 = variable_on_worker_level('b3', [Config.n_hidden_3], tf.zeros_initializer())
    h3 = variable_on_worker_level('h3', [Config.n_hidden_2, Config.n_hidden_3], tf.contrib.layers.xavier_initializer())
    layer_3 = tf.minimum(tf.nn.relu(tf.add(tf.matmul(layer_2, h3), b3)), FLAGS.relu_clip)
    layer_3 = tf.nn.dropout(layer_3, (1.0 - dropout[2]))
    layers['layer_3'] = layer_3

    # Now we create the forward and backward LSTM units.
    # Both of which have inputs of length `n_cell_dim` and bias `1.0` for the forget gate of the LSTM.

    # Forward direction cell:
    if not tflite:
        fw_cell = tf.contrib.rnn.LSTMBlockFusedCell(Config.n_cell_dim, reuse=reuse)
        layers['fw_cell'] = fw_cell
    else:
        fw_cell = tf.nn.rnn_cell.LSTMCell(Config.n_cell_dim, reuse=reuse)

    # `layer_3` is now reshaped into `[n_steps, batch_size, 2*n_cell_dim]`,
    # as the LSTM RNN expects its input to be of shape `[max_time, batch_size, input_size]`.
    layer_3 = tf.reshape(layer_3, [n_steps, batch_size, Config.n_hidden_3])
    if tflite:
        # Generated StridedSlice, not supported by NNAPI
        #n_layer_3 = []
        #for l in range(layer_3.shape[0]):
        #    n_layer_3.append(layer_3[l])
        #layer_3 = n_layer_3

        # Unstack/Unpack is not supported by NNAPI
        layer_3 = tf.unstack(layer_3, n_steps)

    # We parametrize the RNN implementation as the training and inference graph
    # need to do different things here.
    if not tflite:
        output, output_state = fw_cell(inputs=layer_3, dtype=tf.float32, sequence_length=seq_length, initial_state=previous_state)
    else:
        output, output_state = tf.nn.static_rnn(fw_cell, layer_3, previous_state, tf.float32)
        output = tf.concat(output, 0)

    # Reshape output from a tensor of shape [n_steps, batch_size, n_cell_dim]
    # to a tensor of shape [n_steps*batch_size, n_cell_dim]
    output = tf.reshape(output, [-1, Config.n_cell_dim])
    layers['rnn_output'] = output
    layers['rnn_output_state'] = output_state

    # Now we feed `output` to the fifth hidden layer with clipped RELU activation and dropout
    b5 = variable_on_worker_level('b5', [Config.n_hidden_5], tf.zeros_initializer())
    h5 = variable_on_worker_level('h5', [Config.n_cell_dim, Config.n_hidden_5], tf.contrib.layers.xavier_initializer())
    layer_5 = tf.minimum(tf.nn.relu(tf.add(tf.matmul(output, h5), b5)), FLAGS.relu_clip)
    layer_5 = tf.nn.dropout(layer_5, (1.0 - dropout[5]))
    layers['layer_5'] = layer_5

    # Now we apply the weight matrix `h6` and bias `b6` to the output of `layer_5`
    # creating `n_classes` dimensional vectors, the logits.
    b6 = variable_on_worker_level('b6', [Config.n_hidden_6], tf.zeros_initializer())
    h6 = variable_on_worker_level('h6', [Config.n_hidden_5, Config.n_hidden_6], tf.contrib.layers.xavier_initializer())
    layer_6 = tf.add(tf.matmul(layer_5, h6), b6)
    layers['layer_6'] = layer_6

    # Finally we reshape layer_6 from a tensor of shape [n_steps*batch_size, n_hidden_6]
    # to the slightly more useful shape [n_steps, batch_size, n_hidden_6].
    # Note, that this differs from the input in that it is time-major.
    layer_6 = tf.reshape(layer_6, [n_steps, batch_size, Config.n_hidden_6], name="raw_logits")
    layers['raw_logits'] = layer_6

    # Output shape: [n_steps, batch_size, n_hidden_6]
    return layer_6, layers


# Accuracy and Loss
# =================

# In accord with 'Deep Speech: Scaling up end-to-end speech recognition'
# (http://arxiv.org/abs/1412.5567),
# the loss function used by our network should be the CTC loss function
# (http://www.cs.toronto.edu/~graves/preprint.pdf).
# Conveniently, this loss function is implemented in TensorFlow.
# Thus, we can simply make use of this implementation to define our loss.

def calculate_mean_edit_distance_and_loss(model_feeder, tower, dropout, reuse):
    r'''
    This routine beam search decodes a mini-batch and calculates the loss and mean edit distance.
    Next to total and average loss it returns the mean edit distance,
    the decoded result and the batch's original Y.
    '''
    # Obtain the next batch of data
    batch_x, batch_seq_len, batch_y = model_feeder.next_batch(tower)

    # Calculate the logits of the batch using BiRNN
    logits, _ = BiRNN(batch_x, batch_seq_len, dropout, reuse)

    # Compute the CTC loss using TensorFlow's `ctc_loss`
    total_loss = tf.nn.ctc_loss(labels=batch_y, inputs=logits, sequence_length=batch_seq_len)

    # Calculate the average loss across the batch
    avg_loss = tf.reduce_mean(total_loss)

    # Finally we return the average loss
    return avg_loss


# Adam Optimization
# =================

# In contrast to 'Deep Speech: Scaling up end-to-end speech recognition'
# (http://arxiv.org/abs/1412.5567),
# in which 'Nesterov's Accelerated Gradient Descent'
# (www.cs.toronto.edu/~fritz/absps/momentum.pdf) was used,
# we will use the Adam method for optimization (http://arxiv.org/abs/1412.6980),
# because, generally, it requires less fine-tuning.
def create_optimizer():
    optimizer = tf.train.AdamOptimizer(learning_rate=FLAGS.learning_rate,
                                       beta1=FLAGS.beta1,
                                       beta2=FLAGS.beta2,
                                       epsilon=FLAGS.epsilon)
    return optimizer


# Towers
# ======

# In order to properly make use of multiple GPU's, one must introduce new abstractions,
# not present when using a single GPU, that facilitate the multi-GPU use case.
# In particular, one must introduce a means to isolate the inference and gradient
# calculations on the various GPU's.
# The abstraction we intoduce for this purpose is called a 'tower'.
# A tower is specified by two properties:
# * **Scope** - A scope, as provided by `tf.name_scope()`,
# is a means to isolate the operations within a tower.
# For example, all operations within 'tower 0' could have their name prefixed with `tower_0/`.
# * **Device** - A hardware device, as provided by `tf.device()`,
# on which all operations within the tower execute.
# For example, all operations of 'tower 0' could execute on the first GPU `tf.device('/gpu:0')`.

def get_tower_results(model_feeder, optimizer, dropout_rates):
    r'''
    With this preliminary step out of the way, we can for each GPU introduce a
    tower for which's batch we calculate and return the optimization gradients
    and the average loss across towers.
    '''
    # To calculate the mean of the losses
    tower_avg_losses = []

    # Tower gradients to return
    tower_gradients = []

    with tf.variable_scope(tf.get_variable_scope()):
        # Loop over available_devices
        for i in range(len(Config.available_devices)):
            # Execute operations of tower i on device i
            if len(FLAGS.ps_hosts) == 0:
                device = Config.available_devices[i]
            else:
                device = tf.train.replica_device_setter(worker_device=Config.available_devices[i], cluster=Config.cluster)
            with tf.device(device):
                # Create a scope for all operations of tower i
                with tf.name_scope('tower_%d' % i) as scope:
                    # Calculate the avg_loss and mean_edit_distance and retrieve the decoded
                    # batch along with the original batch's labels (Y) of this tower
                    avg_loss = calculate_mean_edit_distance_and_loss(model_feeder, i, dropout_rates, reuse=i>0)

                    # Allow for variables to be re-used by the next tower
                    tf.get_variable_scope().reuse_variables()

                    # Retain tower's avg losses
                    tower_avg_losses.append(avg_loss)

                    # Compute gradients for model parameters using tower's mini-batch
                    gradients = optimizer.compute_gradients(avg_loss)

                    # Retain tower's gradients
                    tower_gradients.append(gradients)


    avg_loss_across_towers = tf.reduce_mean(tower_avg_losses, 0)

    tf.summary.scalar(name='step_loss', tensor=avg_loss_across_towers, collections=['step_summaries'])

    # Return gradients and the average loss
    return tower_gradients, avg_loss_across_towers


def average_gradients(tower_gradients):
    r'''
    A routine for computing each variable's average of the gradients obtained from the GPUs.
    Note also that this code acts as a synchronization point as it requires all
    GPUs to be finished with their mini-batch before it can run to completion.
    '''
    # List of average gradients to return to the caller
    average_grads = []

    # Run this on cpu_device to conserve GPU memory
    with tf.device(Config.cpu_device):
        # Loop over gradient/variable pairs from all towers
        for grad_and_vars in zip(*tower_gradients):
            # Introduce grads to store the gradients for the current variable
            grads = []

            # Loop over the gradients for the current variable
            for g, _ in grad_and_vars:
                # Add 0 dimension to the gradients to represent the tower.
                expanded_g = tf.expand_dims(g, 0)
                # Append on a 'tower' dimension which we will average over below.
                grads.append(expanded_g)

            # Average over the 'tower' dimension
            grad = tf.concat(grads, 0)
            grad = tf.reduce_mean(grad, 0)

            # Create a gradient/variable tuple for the current variable with its average gradient
            grad_and_var = (grad, grad_and_vars[0][1])

            # Add the current tuple to average_grads
            average_grads.append(grad_and_var)

    # Return result to caller
    return average_grads



# Logging
# =======

def log_variable(variable, gradient=None):
    r'''
    We introduce a function for logging a tensor variable's current state.
    It logs scalar values for the mean, standard deviation, minimum and maximum.
    Furthermore it logs a histogram of its state and (if given) of an optimization gradient.
    '''
    name = variable.name
    mean = tf.reduce_mean(variable)
    tf.summary.scalar(name='%s/mean'   % name, tensor=mean)
    tf.summary.scalar(name='%s/sttdev' % name, tensor=tf.sqrt(tf.reduce_mean(tf.square(variable - mean))))
    tf.summary.scalar(name='%s/max'    % name, tensor=tf.reduce_max(variable))
    tf.summary.scalar(name='%s/min'    % name, tensor=tf.reduce_min(variable))
    tf.summary.histogram(name=name, values=variable)
    if gradient is not None:
        if isinstance(gradient, tf.IndexedSlices):
            grad_values = gradient.values
        else:
            grad_values = gradient
        if grad_values is not None:
            tf.summary.histogram(name='%s/gradients' % name, values=grad_values)


def log_grads_and_vars(grads_and_vars):
    r'''
    Let's also introduce a helper function for logging collections of gradient/variable tuples.
    '''
    for gradient, variable in grads_and_vars:
        log_variable(variable, gradient=gradient)


# Helpers
# =======

def send_token_to_ps(session, kill=False):
    # Sending our token (the task_index as a debug opportunity) to each parameter server.
    # kill switch tokens are negative and decremented by 1 to deal with task_index 0
    token = -FLAGS.task_index-1 if kill else FLAGS.task_index
    kind = 'kill switch' if kill else 'stop'
    for index, enqueue in enumerate(Config.done_enqueues):
        log_debug('Sending %s token to ps %d...' % (kind, index))
        session.run(enqueue, feed_dict={ Config.token_placeholder: token })
        log_debug('Sent %s token to ps %d.' % (kind, index))


def train(server=None):
    r'''
    Trains the network on a given server of a cluster.
    If no server provided, it performs single process training.
    '''

    # Initializing and starting the training coordinator
    coord = TrainingCoordinator(Config.is_chief)
    coord.start()

    # Create a variable to hold the global_step.
    # It will automagically get incremented by the optimizer.
    global_step = tf.Variable(0, trainable=False, name='global_step')

    dropout_rates = [tf.placeholder(tf.float32, name='dropout_{}'.format(i)) for i in range(6)]

    # Reading training set
    train_data = preprocess(FLAGS.train_files.split(','),
                            FLAGS.train_batch_size,
                            Config.n_input,
                            Config.n_context,
                            Config.alphabet,
                            hdf5_cache_path=FLAGS.train_cached_features_path)

    train_set = DataSet(train_data,
                        FLAGS.train_batch_size,
                        limit=FLAGS.limit_train,
                        next_index=lambda i: coord.get_next_index('train'))

    # Reading validation set
    dev_data = preprocess(FLAGS.dev_files.split(','),
                          FLAGS.dev_batch_size,
                          Config.n_input,
                          Config.n_context,
                          Config.alphabet,
                          hdf5_cache_path=FLAGS.dev_cached_features_path)

    dev_set = DataSet(dev_data,
                      FLAGS.dev_batch_size,
                      limit=FLAGS.limit_dev,
                      next_index=lambda i: coord.get_next_index('dev'))

    # Combining all sets to a multi set model feeder
    model_feeder = ModelFeeder(train_set,
                               dev_set,
                               Config.n_input,
                               Config.n_context,
                               Config.alphabet,
                               tower_feeder_count=len(Config.available_devices))

    # Create the optimizer
    optimizer = create_optimizer()

    # Synchronous distributed training is facilitated by a special proxy-optimizer
    if not server is None:
        optimizer = tf.train.SyncReplicasOptimizer(optimizer,
                                                   replicas_to_aggregate=FLAGS.replicas_to_agg,
                                                   total_num_replicas=FLAGS.replicas)

    # Get the data_set specific graph end-points
    gradients, loss = get_tower_results(model_feeder, optimizer, dropout_rates)

    # Average tower gradients across GPUs
    avg_tower_gradients = average_gradients(gradients)

    # Add summaries of all variables and gradients to log
    log_grads_and_vars(avg_tower_gradients)

    # Op to merge all summaries for the summary hook
    merge_all_summaries_op = tf.summary.merge_all()

    # These are saved on every step
    step_summaries_op = tf.summary.merge_all('step_summaries')

    step_summary_writers = {
        'train': tf.summary.FileWriter(os.path.join(FLAGS.summary_dir, 'train'), max_queue=120),
        'dev': tf.summary.FileWriter(os.path.join(FLAGS.summary_dir, 'dev'), max_queue=120)
    }

    # Apply gradients to modify the model
    apply_gradient_op = optimizer.apply_gradients(avg_tower_gradients, global_step=global_step)


    if FLAGS.early_stop is True and not FLAGS.validation_step > 0:
        log_warn('Parameter --validation_step needs to be >0 for early stopping to work')

    class CoordHook(tf.train.SessionRunHook):
        r'''
        Embedded coordination hook-class that will use variables of the
        surrounding Python context.
        '''
        def after_create_session(self, session, coord):
            log_debug('Starting queue runners...')
            model_feeder.start_queue_threads(session, coord)
            log_debug('Queue runners started.')

        def end(self, session):
            # Closing the data_set queues
            log_debug('Closing queues...')
            model_feeder.close_queues(session)
            log_debug('Queues closed.')

            # Telling the ps that we are done
            send_token_to_ps(session)

    # Collecting the hooks
    hooks = [CoordHook()]

    # Hook to handle initialization and queues for sync replicas.
    if not server is None:
        hooks.append(optimizer.make_session_run_hook(Config.is_chief))

    # Hook to save TensorBoard summaries
    if FLAGS.summary_secs > 0:
        hooks.append(tf.train.SummarySaverHook(save_secs=FLAGS.summary_secs, output_dir=FLAGS.summary_dir, summary_op=merge_all_summaries_op))

    # Hook wih number of checkpoint files to save in checkpoint_dir
    if FLAGS.train and FLAGS.max_to_keep > 0:
        saver = tf.train.Saver(max_to_keep=FLAGS.max_to_keep)
        hooks.append(tf.train.CheckpointSaverHook(checkpoint_dir=FLAGS.checkpoint_dir, save_secs=FLAGS.checkpoint_secs, saver=saver))

    no_dropout_feed_dict = {
        dropout_rates[0]: 0.,
        dropout_rates[1]: 0.,
        dropout_rates[2]: 0.,
        dropout_rates[3]: 0.,
        dropout_rates[4]: 0.,
        dropout_rates[5]: 0.,
    }

    # Progress Bar
    def update_progressbar(set_name):
        if not hasattr(update_progressbar, 'current_set_name'):
            update_progressbar.current_set_name = None

        if (update_progressbar.current_set_name != set_name or
            update_progressbar.current_job_index == update_progressbar.total_jobs):

            # finish prev pbar if it exists
            if hasattr(update_progressbar, 'pbar') and update_progressbar.pbar:
                update_progressbar.pbar.finish()

            update_progressbar.total_jobs = None
            update_progressbar.current_job_index = 0

            current_epoch = coord._epoch-1

            if set_name == "train":
                log_info('Training epoch %i...' % current_epoch)
                update_progressbar.total_jobs = coord._num_jobs_train
            else:
                log_info('Validating epoch %i...' % current_epoch)
                update_progressbar.total_jobs = coord._num_jobs_dev

            # recreate pbar
            update_progressbar.pbar = progressbar.ProgressBar(max_value=update_progressbar.total_jobs,
                                                              redirect_stdout=True).start()

            update_progressbar.current_set_name = set_name

        if update_progressbar.pbar:
            update_progressbar.pbar.update(update_progressbar.current_job_index+1, force=True)

        update_progressbar.current_job_index += 1

    # Initialize update_progressbar()'s child fields to safe values
    update_progressbar.pbar = None

    # The MonitoredTrainingSession takes care of session initialization,
    # restoring from a checkpoint, saving to a checkpoint, and closing when done
    # or an error occurs.
    try:
        with tf.train.MonitoredTrainingSession(master='' if server is None else server.target,
                                               is_chief=Config.is_chief,
                                               hooks=hooks,
                                               checkpoint_dir=FLAGS.checkpoint_dir,
                                               save_checkpoint_secs=None, # already taken care of by a hook
                                               log_step_count_steps=0, # disable logging of steps/s to avoid TF warning in validation sets
                                               config=Config.session_config) as session:
            tf.get_default_graph().finalize()

            try:
                if Config.is_chief:
                    # Retrieving global_step from the (potentially restored) model
                    model_feeder.set_data_set(no_dropout_feed_dict, model_feeder.train)
                    step = session.run(global_step, feed_dict=no_dropout_feed_dict)
                    coord.start_coordination(model_feeder, step)

                # Get the first job
                job = coord.get_job()

                while job and not session.should_stop():
                    log_debug('Computing %s...' % job)

                    is_train = job.set_name == 'train'

                    # The feed_dict (mainly for switching between queues)
                    if is_train:
                        feed_dict = {
                            dropout_rates[0]: FLAGS.dropout_rate,
                            dropout_rates[1]: FLAGS.dropout_rate2,
                            dropout_rates[2]: FLAGS.dropout_rate3,
                            dropout_rates[3]: FLAGS.dropout_rate4,
                            dropout_rates[4]: FLAGS.dropout_rate5,
                            dropout_rates[5]: FLAGS.dropout_rate6,
                        }
                    else:
                        feed_dict = no_dropout_feed_dict

                    # Sets the current data_set for the respective placeholder in feed_dict
                    model_feeder.set_data_set(feed_dict, getattr(model_feeder, job.set_name))

                    # Initialize loss aggregator
                    total_loss = 0.0

                    # Setting the training operation in case of training requested
                    train_op = apply_gradient_op if is_train else []

                    # So far the only extra parameter is the feed_dict
                    extra_params = { 'feed_dict': feed_dict }

                    step_summary_writer = step_summary_writers.get(job.set_name)

                    # Loop over the batches
                    for job_step in range(job.steps):
                        if session.should_stop():
                            break

                        log_debug('Starting batch...')
                        # Compute the batch
                        _, current_step, batch_loss, step_summary = session.run([train_op, global_step, loss, step_summaries_op], **extra_params)

                        # Log step summaries
                        step_summary_writer.add_summary(step_summary, current_step)

                        # Uncomment the next line for debugging race conditions / distributed TF
                        log_debug('Finished batch step %d.' % current_step)

                        # Add batch to loss
                        total_loss += batch_loss

                    # Gathering job results
                    job.loss = total_loss / job.steps

                    # Display progressbar
                    if FLAGS.show_progressbar:
                        update_progressbar(job.set_name)

                    # Send the current job to coordinator and receive the next one
                    log_debug('Sending %s...' % job)
                    job = coord.next_job(job)

                if update_progressbar.pbar:
                    update_progressbar.pbar.finish()

            except Exception as e:
                log_error(str(e))
                traceback.print_exc()
                # Calling all hook's end() methods to end blocking calls
                for hook in hooks:
                    hook.end(session)
                # Only chief has a SyncReplicasOptimizer queue runner that needs to be stopped for unblocking process exit.
                # A rather graceful way to do this is by stopping the ps.
                # Only one party can send it w/o failing.
                if Config.is_chief:
                    send_token_to_ps(session, kill=True)
                sys.exit(1)

        log_debug('Session closed.')

    except tf.errors.InvalidArgumentError as e:
        log_error(str(e))
        log_error('The checkpoint in {0} does not match the shapes of the model.'
                  ' Did you change alphabet.txt or the --n_hidden parameter'
                  ' between train runs using the same checkpoint dir? Try moving'
                  ' or removing the contents of {0}.'.format(FLAGS.checkpoint_dir))
        sys.exit(1)

    # Stopping the coordinator
    coord.stop()


def test():
    # Reading test set
    test_data = preprocess(FLAGS.test_files.split(','),
                           FLAGS.test_batch_size,
                           Config.n_input,
                           Config.n_context,
                           Config.alphabet,
                           hdf5_cache_path=FLAGS.test_cached_features_path)

    graph = create_inference_graph(batch_size=FLAGS.test_batch_size, n_steps=-1)
    evaluate.evaluate(test_data, graph)


def create_inference_graph(batch_size=1, n_steps=16, tflite=False):
    batch_size = batch_size if batch_size > 0 else None
    # Input tensor will be of shape [batch_size, n_steps, 2*n_context+1, n_input]
    input_tensor = tf.placeholder(tf.float32, [batch_size, n_steps if n_steps > 0 else None, 2*Config.n_context+1, Config.n_input], name='input_node')
    seq_length = tf.placeholder(tf.int32, [batch_size], name='input_lengths')

    if batch_size <= 0:
        # no state management since n_step is expected to be dynamic too (see below)
        previous_state = previous_state_c = previous_state_h = None
    else:
        if not tflite:
            previous_state_c = variable_on_worker_level('previous_state_c', [batch_size, Config.n_cell_dim], initializer=None)
            previous_state_h = variable_on_worker_level('previous_state_h', [batch_size, Config.n_cell_dim], initializer=None)
        else:
            previous_state_c = tf.placeholder(tf.float32, [batch_size, Config.n_cell_dim], name='previous_state_c')
            previous_state_h = tf.placeholder(tf.float32, [batch_size, Config.n_cell_dim], name='previous_state_h')

        previous_state = tf.contrib.rnn.LSTMStateTuple(previous_state_c, previous_state_h)

    no_dropout = [0.0] * 6

    logits, layers = BiRNN(batch_x=input_tensor,
                           seq_length=seq_length if FLAGS.use_seq_length else None,
                           dropout=no_dropout,
                           batch_size=batch_size,
                           n_steps=n_steps,
                           previous_state=previous_state,
                           tflite=tflite)

    # TF Lite runtime will check that input dimensions are 1, 2 or 4
    # by default we get 3, the middle one being batch_size which is forced to
    # one on inference graph, so remove that dimension
    if tflite:
        logits = tf.squeeze(logits, [1])

    # Apply softmax for CTC decoder
    logits = tf.nn.softmax(logits)

    if batch_size <= 0:
        if tflite:
            raise NotImplementedError('dynamic batch_size does not support tflite nor streaming')
        if n_steps > 0:
            raise NotImplementedError('dynamic batch_size expect n_steps to be dynamic too')
        return (
            {
                'input': input_tensor,
                'input_lengths': seq_length,
            },
            {
                'outputs': tf.identity(logits, name='logits'),
            },
            layers
        )

    new_state_c, new_state_h = layers['rnn_output_state']
    if not tflite:
        zero_state = tf.zeros([batch_size, Config.n_cell_dim], tf.float32)
        initialize_c = tf.assign(previous_state_c, zero_state)
        initialize_h = tf.assign(previous_state_h, zero_state)
        initialize_state = tf.group(initialize_c, initialize_h, name='initialize_state')
        with tf.control_dependencies([tf.assign(previous_state_c, new_state_c), tf.assign(previous_state_h, new_state_h)]):
            logits = tf.identity(logits, name='logits')

        return (
            {
                'input': input_tensor,
                'input_lengths': seq_length,
            },
            {
                'outputs': logits,
                'initialize_state': initialize_state,
            },
            layers
        )
    else:
        logits = tf.identity(logits, name='logits')
        new_state_c = tf.identity(new_state_c, name='new_state_c')
        new_state_h = tf.identity(new_state_h, name='new_state_h')

        return (
            {
                'input': input_tensor,
                'previous_state_c': previous_state_c,
                'previous_state_h': previous_state_h,
            },
            {
                'outputs': logits,
                'new_state_c': new_state_c,
                'new_state_h': new_state_h,
            },
            layers
        )


def export():
    r'''
    Restores the trained variables into a simpler graph that will be exported for serving.
    '''
    log_info('Exporting the model...')
    with tf.device('/cpu:0'):
        from tensorflow.python.framework.ops import Tensor, Operation

        tf.reset_default_graph()
        session = tf.Session(config=Config.session_config)

        inputs, outputs, _ = create_inference_graph(batch_size=FLAGS.export_batch_size, n_steps=FLAGS.n_steps, tflite=FLAGS.export_tflite)
        input_names = ",".join(tensor.op.name for tensor in inputs.values())
        output_names_tensors = [ tensor.op.name for tensor in outputs.values() if isinstance(tensor, Tensor) ]
        output_names_ops = [ tensor.name for tensor in outputs.values() if isinstance(tensor, Operation) ]
        output_names = ",".join(output_names_tensors + output_names_ops)
        input_shapes = ":".join(",".join(map(str, tensor.shape)) for tensor in inputs.values())

        if not FLAGS.export_tflite:
            mapping = {v.op.name: v for v in tf.global_variables() if not v.op.name.startswith('previous_state_')}
        else:
            # Create a saver using variables from the above newly created graph
            def fixup(name):
                if name.startswith('rnn/lstm_cell/'):
                    return name.replace('rnn/lstm_cell/', 'lstm_fused_cell/')
                return name

            mapping = {fixup(v.op.name): v for v in tf.global_variables()}

        saver = tf.train.Saver(mapping)

        # Restore variables from training checkpoint
        checkpoint = tf.train.get_checkpoint_state(FLAGS.checkpoint_dir)
        checkpoint_path = checkpoint.model_checkpoint_path

        output_filename = 'output_graph.pb'
        if FLAGS.remove_export:
            if os.path.isdir(FLAGS.export_dir):
                log_info('Removing old export')
                shutil.rmtree(FLAGS.export_dir)
        try:
            output_graph_path = os.path.join(FLAGS.export_dir, output_filename)

            if not os.path.isdir(FLAGS.export_dir):
                os.makedirs(FLAGS.export_dir)

            def do_graph_freeze(output_file=None, output_node_names=None, variables_blacklist=None):
                return freeze_graph.freeze_graph_with_def_protos(
                    input_graph_def=session.graph_def,
                    input_saver_def=saver.as_saver_def(),
                    input_checkpoint=checkpoint_path,
                    output_node_names=output_node_names,
                    restore_op_name=None,
                    filename_tensor_name=None,
                    output_graph=output_file,
                    clear_devices=False,
                    variable_names_blacklist=variables_blacklist,
                    initializer_nodes='')

            if not FLAGS.export_tflite:
                do_graph_freeze(output_file=output_graph_path, output_node_names=output_names, variables_blacklist='previous_state_c,previous_state_h')
            else:
                frozen_graph = do_graph_freeze(output_node_names=output_names, variables_blacklist='')
                output_tflite_path = os.path.join(FLAGS.export_dir, output_filename.replace('.pb', '.tflite'))

                converter = lite.TFLiteConverter(frozen_graph, input_tensors=inputs.values(), output_tensors=outputs.values())
<<<<<<< HEAD
=======
                converter.post_training_quantize = True
>>>>>>> 38270738
                tflite_model = converter.convert()

                with open(output_tflite_path, 'wb') as fout:
                    fout.write(tflite_model)

                log_info('Exported model for TF Lite engine as {}'.format(os.path.basename(output_tflite_path)))

            log_info('Models exported at %s' % (FLAGS.export_dir))
        except RuntimeError as e:
            log_error(str(e))

def do_single_file_inference(input_file_path):
    with tf.Session(config=Config.session_config) as session:
        inputs, outputs, _ = create_inference_graph(batch_size=1, n_steps=-1)

        # Create a saver using variables from the above newly created graph
        mapping = {v.op.name: v for v in tf.global_variables() if not v.op.name.startswith('previous_state_')}
        saver = tf.train.Saver(mapping)

        # Restore variables from training checkpoint
        # TODO: This restores the most recent checkpoint, but if we use validation to counteract
        #       over-fitting, we may want to restore an earlier checkpoint.
        checkpoint = tf.train.get_checkpoint_state(FLAGS.checkpoint_dir)
        if not checkpoint:
            log_error('Checkpoint directory ({}) does not contain a valid checkpoint state.'.format(FLAGS.checkpoint_dir))
            exit(1)

        checkpoint_path = checkpoint.model_checkpoint_path
        saver.restore(session, checkpoint_path)
        session.run(outputs['initialize_state'])

        features = audiofile_to_input_vector(input_file_path, Config.n_input, Config.n_context)
        num_strides = len(features) - (Config.n_context * 2)

        # Create a view into the array with overlapping strides of size
        # numcontext (past) + 1 (present) + numcontext (future)
        window_size = 2*Config.n_context+1
        features = np.lib.stride_tricks.as_strided(
            features,
            (num_strides, window_size, Config.n_input),
            (features.strides[0], features.strides[0], features.strides[1]),
            writeable=False)

        logits = session.run(outputs['outputs'], feed_dict = {
            inputs['input']: [features],
            inputs['input_lengths']: [num_strides],
        })

        logits = np.squeeze(logits)

        scorer = Scorer(FLAGS.lm_alpha, FLAGS.lm_beta,
                        FLAGS.lm_binary_path, FLAGS.lm_trie_path,
                        Config.alphabet)
        decoded = ctc_beam_search_decoder(logits, Config.alphabet, FLAGS.beam_width, scorer=scorer)
        # Print highest probability result
        print(decoded[0][1])


def main(_):
    initialize_globals()

    if FLAGS.train or FLAGS.test:
        if len(FLAGS.worker_hosts) == 0:
            # Only one local task: this process (default case - no cluster)
            with tf.Graph().as_default():
                tf.set_random_seed(FLAGS.random_seed)
                train()
            # Now do a final test epoch
            if FLAGS.test:
                with tf.Graph().as_default():
                    test()
            log_debug('Done.')
        else:
            # Create and start a server for the local task.
            server = tf.train.Server(Config.cluster, job_name=FLAGS.job_name, task_index=FLAGS.task_index)
            if FLAGS.job_name == 'ps':
                # We are a parameter server and therefore we just wait for all workers to finish
                # by waiting for their stop tokens.
                with tf.Session(server.target) as session:
                    for worker in FLAGS.worker_hosts:
                        log_debug('Waiting for stop token...')
                        token = session.run(Config.done_dequeues[FLAGS.task_index])
                        if token < 0:
                            log_debug('Got a kill switch token from worker %i.' % abs(token + 1))
                            break
                        log_debug('Got a stop token from worker %i.' % token)
                log_debug('Session closed.')

                if FLAGS.test:
                    test()
            elif FLAGS.job_name == 'worker':
                # We are a worker and therefore we have to do some work.
                # Assigns ops to the local worker by default.
                with tf.device(tf.train.replica_device_setter(
                               worker_device=Config.worker_device,
                               cluster=Config.cluster)):

                    # Do the training
                    train(server)

            log_debug('Server stopped.')

    # Are we the main process?
    if Config.is_chief:
        # Doing solo/post-processing work just on the main process...
        # Exporting the model
        if FLAGS.export_dir:
            export()

    if len(FLAGS.one_shot_infer):
        do_single_file_inference(FLAGS.one_shot_infer)

if __name__ == '__main__' :
    create_flags()
    tf.app.run(main)<|MERGE_RESOLUTION|>--- conflicted
+++ resolved
@@ -822,10 +822,7 @@
                 output_tflite_path = os.path.join(FLAGS.export_dir, output_filename.replace('.pb', '.tflite'))
 
                 converter = lite.TFLiteConverter(frozen_graph, input_tensors=inputs.values(), output_tensors=outputs.values())
-<<<<<<< HEAD
-=======
                 converter.post_training_quantize = True
->>>>>>> 38270738
                 tflite_model = converter.convert()
 
                 with open(output_tflite_path, 'wb') as fout:
