--- conflicted
+++ resolved
@@ -46,14 +46,9 @@
             csvFile.close()
 
 print("### The following unique characters were found in your transcripts: ###")
-<<<<<<< HEAD
-print(sorted(list(allText)))
-print("### All these characters should be in your data/alphabet.txt file ###")
-=======
 if args.alphabet_format:
     for char in list(allText):
         print(char)
     print("### ^^^ You can copy-paste these into data/alphabet.txt ###")
 else:
-    print(list(allText))
->>>>>>> e2eb9f01
+    print(list(allText))