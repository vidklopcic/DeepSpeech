--- conflicted
+++ resolved
@@ -19,11 +19,7 @@
         assert False
 
     def decode(self, labels):
-<<<<<<< HEAD
-        return bytes(labels).decode('utf-8')
-=======
         return bytes(labels).decode('utf-8', errors='replace')
->>>>>>> 2188c554
 
     def size(self):
         return self._size
