# The version is always required
version: 0
# Top level metadata is always required
metadata:
  name: "DeepSpeech"
  description: "DeepSpeech builds"
  owner: "{{ event.head.user.email }}" # the user who sent the pr/push e-mail will be inserted here
  source: "{{ event.head.repo.url }}"  # the repo where the pr came from will be inserted here
tasks:
  - provisionerId: "proj-deepspeech"
    workerType: "ci-decision-task"
    extra:
      github:
        env: true
        events:
          - pull_request.opened
          - pull_request.synchronize
          - pull_request.reopened
          - push
          - tag
        branches:
<<<<<<< HEAD
          - r0.9
=======
          - r0.8
>>>>>>> e6493065

    scopes: [
      "queue:create-task:highest:proj-deepspeech/*",
      "queue:route:index.project.deepspeech.*",
      "index:insert-task:project.deepspeech.*",
      "queue:scheduler-id:taskcluster-github",
      "generic-worker:cache:deepspeech-macos-pyenv",
      "docker-worker:capability:device:kvm"
    ]

    payload:
      maxRunTime: 600
      image: "ubuntu:16.04"

      features:
        taskclusterProxy: true

      env:
        TC_DECISION_SHA: ef67832e6657f43e139a10f37eb326a7d9d96dad

      command:
        - "/bin/bash"
        - "--login"
        - "-cxe"
        - >
          echo "deb http://archive.ubuntu.com/ubuntu/ xenial-updates main" > /etc/apt/sources.list.d/xenial-updates.list &&
          apt-get -qq update && apt-get -qq -y install git python3-pip curl sudo &&
          adduser --system --home /home/build-user build-user &&
          cd /home/build-user/ &&
          echo -e "#!/bin/bash\nset -xe\nenv && id && mkdir ~/DeepSpeech/ && git clone --quiet {{event.head.repo.url}} ~/DeepSpeech/ds/ && cd ~/DeepSpeech/ds && git checkout --quiet {{event.head.sha}}" > /tmp/clone.sh && chmod +x /tmp/clone.sh &&
          sudo -H -u build-user /bin/bash /tmp/clone.sh &&
          sudo -H -u build-user --preserve-env /bin/bash /home/build-user/DeepSpeech/ds/taskcluster/tc-schedule.sh
      artifacts:
        "public":
          type: "directory"
          path: "/tmp/artifacts/"
          expires: "{{ '7 days' | $fromNow }}"
    # Each task also requires explicit metadata
    metadata:
      name: "DeepSpeech Decision Task"
      description: "DeepSpeech Decision Task: triggers everything."
      owner: "{{ event.head.user.email }}"
      source: "{{ event.head.repo.url }}"<|MERGE_RESOLUTION|>--- conflicted
+++ resolved
@@ -8,7 +8,7 @@
   source: "{{ event.head.repo.url }}"  # the repo where the pr came from will be inserted here
 tasks:
   - provisionerId: "proj-deepspeech"
-    workerType: "ci-decision-task"
+    workerType: "ci"
     extra:
       github:
         env: true
@@ -19,11 +19,7 @@
           - push
           - tag
         branches:
-<<<<<<< HEAD
-          - r0.9
-=======
           - r0.8
->>>>>>> e6493065
 
     scopes: [
       "queue:create-task:highest:proj-deepspeech/*",
